name: test

on:
  push:
    branches: [develop]
  pull_request:

permissions:
  contents: read

jobs:
  required:
    runs-on: ubuntu-latest
    name: test (${{ matrix.toolchain }})
    strategy:
      matrix:
        toolchain: [stable, beta]
    steps:
      - uses: actions/checkout@v3
        with:
          submodules: true
      - name: Install ${{ matrix.toolchain }}
        uses: dtolnay/rust-toolchain@master
        with:
          toolchain: ${{ matrix.toolchain }}
      - name: cargo generate-lockfile
        if: hashFiles('Cargo.lock') == ''
        run: cargo generate-lockfile
      - name: Rust Cache
        uses: Swatinem/rust-cache@v2
      - name: cargo test --locked
        run: cargo test --locked --all-features --all-targets
      - name: cargo test --doc
        run: cargo test --locked --all-features --doc

<<<<<<< HEAD
  # coverage:
  #   runs-on: ubuntu-latest
  #   name: coverage (stable)
  #   steps:
  #     - uses: actions/checkout@v3
  #       with:
  #         submodules: true
  #     - name: Install stable
  #       uses: dtolnay/rust-toolchain@stable
  #       with:
  #         components: llvm-tools-preview
  #     - name: cargo install cargo-llvm-cov
  #       uses: taiki-e/install-action@cargo-llvm-cov
  #     - name: cargo generate-lockfile
  #       if: hashFiles('Cargo.lock') == ''
  #       run: cargo generate-lockfile
  #     - name: Rust Cache
  #       uses: Swatinem/rust-cache@v2
  #     - name: cargo llvm-cov
  #       run: cargo llvm-cov --locked --all-features --lcov --output-path lcov.info
  #     - name: Upload to codecov.io
  #       uses: codecov/codecov-action@v3
  #       with:
  #         fail_ci_if_error: true
=======
  coverage:
    runs-on: ubuntu-latest
    name: coverage (stable)
    steps:
      - uses: actions/checkout@v3
        with:
          submodules: true
      - name: Install stable
        uses: dtolnay/rust-toolchain@stable
        with:
          components: llvm-tools-preview
      - name: cargo install cargo-llvm-cov
        uses: taiki-e/install-action@v2
        with:
          tool: cargo-llvm-cov
      - name: cargo generate-lockfile
        if: hashFiles('Cargo.lock') == ''
        run: cargo generate-lockfile
      - name: Rust Cache
        uses: Swatinem/rust-cache@v2
      - name: cargo llvm-cov
        run: cargo llvm-cov --locked --all-features --lcov --output-path lcov.info
      - name: Upload to codecov.io
        uses: codecov/codecov-action@v3
        with:
          fail_ci_if_error: true
>>>>>>> 7aac948d
<|MERGE_RESOLUTION|>--- conflicted
+++ resolved
@@ -31,58 +31,4 @@
       - name: cargo test --locked
         run: cargo test --locked --all-features --all-targets
       - name: cargo test --doc
-        run: cargo test --locked --all-features --doc
-
-<<<<<<< HEAD
-  # coverage:
-  #   runs-on: ubuntu-latest
-  #   name: coverage (stable)
-  #   steps:
-  #     - uses: actions/checkout@v3
-  #       with:
-  #         submodules: true
-  #     - name: Install stable
-  #       uses: dtolnay/rust-toolchain@stable
-  #       with:
-  #         components: llvm-tools-preview
-  #     - name: cargo install cargo-llvm-cov
-  #       uses: taiki-e/install-action@cargo-llvm-cov
-  #     - name: cargo generate-lockfile
-  #       if: hashFiles('Cargo.lock') == ''
-  #       run: cargo generate-lockfile
-  #     - name: Rust Cache
-  #       uses: Swatinem/rust-cache@v2
-  #     - name: cargo llvm-cov
-  #       run: cargo llvm-cov --locked --all-features --lcov --output-path lcov.info
-  #     - name: Upload to codecov.io
-  #       uses: codecov/codecov-action@v3
-  #       with:
-  #         fail_ci_if_error: true
-=======
-  coverage:
-    runs-on: ubuntu-latest
-    name: coverage (stable)
-    steps:
-      - uses: actions/checkout@v3
-        with:
-          submodules: true
-      - name: Install stable
-        uses: dtolnay/rust-toolchain@stable
-        with:
-          components: llvm-tools-preview
-      - name: cargo install cargo-llvm-cov
-        uses: taiki-e/install-action@v2
-        with:
-          tool: cargo-llvm-cov
-      - name: cargo generate-lockfile
-        if: hashFiles('Cargo.lock') == ''
-        run: cargo generate-lockfile
-      - name: Rust Cache
-        uses: Swatinem/rust-cache@v2
-      - name: cargo llvm-cov
-        run: cargo llvm-cov --locked --all-features --lcov --output-path lcov.info
-      - name: Upload to codecov.io
-        uses: codecov/codecov-action@v3
-        with:
-          fail_ci_if_error: true
->>>>>>> 7aac948d
+        run: cargo test --locked --all-features --doc